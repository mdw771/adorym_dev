--- conflicted
+++ resolved
@@ -3,12 +3,9 @@
 import numpy as np
 import dxchange
 import matplotlib.pyplot as plt
-<<<<<<< HEAD
 import matplotlib
 from pyfftw.interfaces.numpy_fft import fftn, fftshift
-=======
 import warnings
->>>>>>> fef42401
 try:
     from constants import *
     import sys
@@ -635,12 +632,14 @@
 
 def total_variation_3d(arr):
 
-<<<<<<< HEAD
-    res = tf.pow(tf.manip.roll(arr, 1, 0) - arr, 2)
-    res += tf.pow(tf.manip.roll(arr, 1, 1) - arr, 2)
-    res += tf.pow(tf.manip.roll(arr, 1, 2) - arr, 2)
-    res = tf.sqrt(res)
-    res = tf.reduce_sum(tf.boolean_mask(res, tf.is_finite(res)))
+    # res = tf.pow(tf.manip.roll(arr, 1, 0) - arr, 2)
+    # res += tf.pow(tf.manip.roll(arr, 1, 1) - arr, 2)
+    # res += tf.pow(tf.manip.roll(arr, 1, 2) - arr, 2)
+    # res = tf.sqrt(res)
+    # res = tf.reduce_sum(tf.boolean_mask(res, tf.is_finite(res)))
+    res = tf.reduce_sum(tf.image.total_variation(arr))
+    res += tf.reduce_sum(tf.image.total_variation(tf.transpose(arr, perm=[2, 0, 1, 3])))
+    res += tf.reduce_sum(tf.image.total_variation(tf.transpose(arr, perm=[1, 2, 0, 3])))
     return res
 
 
@@ -706,16 +705,6 @@
     plt.xlabel('Spatial frequency (1 / Nyquist)')
     plt.ylabel('FSC')
     plt.savefig(os.path.join(save_path, 'fsc.pdf'), format='pdf')
-=======
-    # res = tf.pow(tf.manip.roll(arr, 1, 0) - arr, 2)
-    # res += tf.pow(tf.manip.roll(arr, 1, 1) - arr, 2)
-    # res += tf.pow(tf.manip.roll(arr, 1, 2) - arr, 2)
-    # res = tf.sqrt(res)
-    # res = tf.reduce_sum(tf.boolean_mask(res, tf.is_finite(res)))
-    res = tf.reduce_sum(tf.image.total_variation(arr))
-    res += tf.reduce_sum(tf.image.total_variation(tf.transpose(arr, perm=[2, 0, 1, 3])))
-    res += tf.reduce_sum(tf.image.total_variation(tf.transpose(arr, perm=[1, 2, 0, 3])))
-    return res
 
 
 def upsample_2x(arr):
@@ -728,5 +717,4 @@
         out_arr = np.zeros([arr.shape[0] * 2, arr.shape[1] * 2, arr.shape[2] * 2])
         out_arr[::2, ::2, ::2] = arr[:, :, :]
         out_arr = gaussian_filter(out_arr, 1)
-    return out_arr
->>>>>>> fef42401
+    return out_arr
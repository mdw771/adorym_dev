--- conflicted
+++ resolved
@@ -56,11 +56,7 @@
         probe_learning_rate=1e-3,
         optimize_probe_defocusing=False, probe_defocusing_learning_rate=1e-5,
         optimize_probe_pos_offset=False, probe_pos_offset_learning_rate=1,
-<<<<<<< HEAD
-        optimize_all_probe_pos=False, all_probe_pos_learning_rate=0.01,
-=======
         optimize_all_probe_pos=False, all_probe_pos_learning_rate=1e-2,
->>>>>>> b3167688
         # ________________
         # |Other settings|______________________________________________________
         dynamic_rate=True, pupil_function=None, probe_circ_mask=0.9, dynamic_dropping=False, dropping_threshold=8e-5,
@@ -96,12 +92,7 @@
         if optimize_probe_pos_offset:
             this_offset = probe_pos_offset[this_i_theta]
             axis_offset = 1 if obj_delta.ndim == 4 else 0
-<<<<<<< HEAD
-            probe_real = realign_image_fourier(probe_real, this_offset, axes=(0, 1))
-            probe_imag = realign_image_fourier(probe_imag, this_offset, axes=(0, 1))
-=======
             probe_real, probe_imag = realign_image_fourier(probe_real, probe_imag, this_offset, axes=(0, 1))
->>>>>>> b3167688
 
         if not shared_file_object:
             obj_stack = w.stack([obj_delta, obj_beta], axis=3)
@@ -134,32 +125,9 @@
                     subobj_ls.append(subobj)
                     if optimize_all_probe_pos:
                         this_shift = probe_pos_correction[this_i_theta, this_ind_batch[k * n_dp_batch + j]]
-<<<<<<< HEAD
-                        probe_real_shifted = realign_image_fourier(probe_real, this_shift, axes=(0, 1))
-                        probe_imag_shifted = realign_image_fourier(probe_imag, this_shift, axes=(0, 1))
-                        probe_real_ls.append(probe_real_shifted)
-                        probe_imag_ls.append(probe_imag_shifted)
-
-                subobj_ls = np.stack(subobj_ls)
-                if optimize_all_probe_pos:
-                    probe_real_ls = np.stack(probe_real_ls)
-                    probe_imag_ls = np.stack(probe_imag_ls)
-                else:
-                    probe_real_ls = probe_real
-                    probe_imag_ls = probe_imag
-                gc.collect()
-                exiting = multislice_propagate_batch_numpy(subobj_ls[:, :, :, :, 0], subobj_ls[:, :, :, :, 1], probe_real_ls,
-                                                           probe_imag_ls, energy_ev, psize_cm * ds_level, kernel=h, free_prop_cm=free_prop_cm,
-                                                           obj_batch_shape=[len(pos_batch), *probe_size, this_obj_size[-1]],
-                                                           fresnel_approx=fresnel_approx, pure_projection=pure_projection)
-                exiting_ls.append(exiting)
-            exiting_ls = np.concatenate(exiting_ls, 0)
-            loss = np.mean((np.abs(exiting_ls) - np.abs(this_prj_batch)) ** 2)
-=======
                         probe_real_shifted, probe_imag_shifted = realign_image_fourier(probe_real, probe_imag, this_shift, axes=(0, 1))
                         probe_real_ls.append(probe_real_shifted)
                         probe_imag_ls.append(probe_imag_shifted)
->>>>>>> b3167688
 
                 subobj_ls = w.stack(subobj_ls)
                 if optimize_all_probe_pos:
@@ -495,14 +463,6 @@
         if optimize_all_probe_pos:
             assert optimize_probe_pos_offset == False
             assert shared_file_object == False
-<<<<<<< HEAD
-            probe_pos_correction = np.zeros([n_theta, n_pos, 2]).astype(float)
-            opt_probe_pos = AdamOptimizer(probe_pos_correction.shape, output_folder=output_folder)
-            opt_probe_pos.create_param_arrays()
-            optimizer_options_probe_pos = {'step_size': all_probe_pos_learning_rate}
-            opt_probe_pos.set_index_in_grad_return(len(opt_arg_ls))
-            opt_arg_ls.append(9)
-=======
             probe_pos_correction = w.zeros([n_theta, n_pos, 2]).astype(float)
             # probe_pos_correction = np.full([n_theta, n_pos, 2], 5).astype(float)
             opt_probe_pos = AdamOptimizer(probe_pos_correction.shape, output_folder=output_folder)
@@ -510,7 +470,6 @@
             optimizer_options_probe_pos = {'step_size': all_probe_pos_learning_rate}
             opt_probe_pos.set_index_in_grad_return(len(opt_args_ls))
             opt_args_ls.append(9)
->>>>>>> b3167688
 
         # ================================================================================
         # Get gradient of loss function w.r.t. optimizable variables.
@@ -824,13 +783,8 @@
                                             fname=os.path.join(output_folder, 'intermediate', intermediate_fname),
                                             dtype='float32', overwrite=True)
                     else:
-<<<<<<< HEAD
-                        dxchange.write_tiff(obj.delta,
-                                            fname=os.path.join(output_folder, 'intermediate', intermediate_fname),
-=======
                         dxchange.write_tiff(w.to_numpy(obj.delta),
                                             fname=os.path.join(output_folder, 'intermediate', 'current'.format(ds_level)),
->>>>>>> b3167688
                                             dtype='float32', overwrite=True)
                     if optimize_probe_pos_offset:
                         f_offset = open(os.path.join(output_folder, 'probe_pos_offset.txt'), 'a' if i_batch > 0 or i_epoch > 0 else 'w')
@@ -842,12 +796,8 @@
                         for i_theta_pos in range(n_theta):
                             np.savetxt(os.path.join(output_folder, 'intermediate',
                                                     'probe_pos_correction_{}_{}_{}.txt'.format(i_epoch, i_batch, i_theta_pos)),
-<<<<<<< HEAD
-                                                    probe_pos_correction[i_theta_pos])
-=======
                                                     w.to_numpy(probe_pos_correction[i_theta_pos]))
 
->>>>>>> b3167688
                 comm.Barrier()
                 print_flush('Minibatch done in {} s; loss (rank 0) is {}.'.format(time.time() - t00, current_loss), 0, rank, **stdout_options)
                 f_conv.write('{}\n'.format(time.time() - t_zero))
